import React from 'react';
import PropTypes from 'prop-types';
import { withRouter } from 'next/router';
import { ArrowBack } from '@styled-icons/material/ArrowBack';
import { get, set, find } from 'lodash';
<<<<<<< HEAD
import { Flex, Box } from '@rebass/grid';
import { H3 } from '../Text';
=======
import { Flex, Box } from '../Grid';
import { H3, H4, P } from '../Text';
>>>>>>> eeb478fb
import { Button } from 'react-bootstrap';
import { FormattedMessage, defineMessages, injectIntl } from 'react-intl';
import { isMemberOfTheEuropeanUnion } from '@opencollective/taxes';
import { InfoCircle } from '@styled-icons/boxicons-regular/InfoCircle';

import { TierTypes } from '../../lib/constants/tiers-types';
import { defaultBackgroundImage, CollectiveType } from '../../lib/constants/collectives';
import { VAT_OPTIONS } from '../../lib/constants/vat';
import { Currency } from '../../lib/constants/currency';

import InputField from '../InputField';
import Link from '../Link';
import StyledButton from '../StyledButton';
import Container from '../Container';
import ExternalLink from '../ExternalLink';

// Generic Sections
import CollectiveGoals from './sections/CollectiveGoals';
import ConnectedAccounts from './sections/ConnectedAccounts';
import Updates from './sections/Updates';
import Conversations from './sections/Conversations';
import Export from './sections/Export';
import Host from './sections/Host';
import Members from './sections/Members';
import PaymentMethods from './sections/PaymentMethods';
import Tiers from './sections/Tiers';
import Tickets from './sections/Tickets';
import VirtualCards from './sections/VirtualCards';
import Webhooks from './sections/Webhooks';

// Fical Host Sections
import FiscalHosting from './sections/FiscalHosting';
import HostPlan from './sections/HostPlan';
import InvoicesReceipts from './sections/InvoicesReceipts';

// Actions
import EmptyBalance from './actions/EmptyBalance';
import Archive from './actions/Archive';
import Delete from './actions/Delete';

import CreateVirtualCardsForm from '../CreateVirtualCardsForm';
import EditUserEmailForm from './EditUserEmailForm';
import SendingMoney from './sections/SendingMoney';
import ReceivingMoney from './sections/ReceivingMoney';

import Menu, { EDIT_COLLECTIVE_SECTIONS } from './Menu';

class EditCollectiveForm extends React.Component {
  static propTypes = {
    collective: PropTypes.object,
    status: PropTypes.string, // loading, saved
    onSubmit: PropTypes.func,
    LoggedInUser: PropTypes.object.isRequired,
    router: PropTypes.object, // from withRouter
    intl: PropTypes.object.isRequired, // from injectIntl
    query: PropTypes.object, // passed from Page/Router through index/EditCollective
  };

  constructor(props) {
    super(props);

    this.state = { ...this.getStateFromProps(props) };

    this.handleSubmit = this.handleSubmit.bind(this);
    this.handleChange = this.handleChange.bind(this);

    const { collective } = this.state;

    this.showEditTiers = ['COLLECTIVE', 'EVENT'].includes(collective.type);
    this.showExpenses = collective.type === 'COLLECTIVE' || collective.isHost;
    this.showEditGoals = collective.type === CollectiveType.COLLECTIVE;
    this.showHost = collective.type === 'COLLECTIVE';
    this.defaultTierType = collective.type === 'EVENT' ? 'TICKET' : 'TIER';
    this.showEditMembers = ['COLLECTIVE', 'ORGANIZATION'].includes(collective.type);
    this.showPaymentMethods = ['USER', 'ORGANIZATION'].includes(collective.type);
    this.showVirtualCards = collective.type === 'ORGANIZATION';

    this.messages = defineMessages({
      loading: { id: 'loading', defaultMessage: 'loading' },
      save: { id: 'save', defaultMessage: 'Save' },
      saved: { id: 'saved', defaultMessage: 'Saved' },
      'event.create.btn': {
        id: 'event.create.btn',
        defaultMessage: 'Create Event',
      },
      'slug.label': {
        id: 'collective.changeUrl.label',
        defaultMessage: 'URL slug',
      },
      'type.label': { id: 'collective.type.label', defaultMessage: 'Type' },
      'name.label': { id: 'Fields.name', defaultMessage: 'Name' },
      'tags.label': { id: 'Tags', defaultMessage: 'Tags' },
      'tos.label': {
        id: 'host.tos',
        defaultMessage: 'Terms of fiscal sponsorship',
      },
      'tos.description': {
        id: 'collective.tos.description',
        defaultMessage: 'Link to the terms by which this host will collect money on behalf of their collectives',
      },
      'tags.description': {
        id: 'collective.tags.edit.description',
        defaultMessage: 'Make your Collective more discoverable (comma separated)',
      },
      'company.label': {
        id: 'collective.company.label',
        defaultMessage: 'company',
      },
      'company.description': {
        id: 'collective.company.description',
        defaultMessage: 'Start with a @ to reference an organization (e.g. @airbnb)',
      },
      'amount.label': {
        id: 'Fields.amount',
        defaultMessage: 'Amount',
      },
      'description.label': {
        id: 'collective.description.label',
        defaultMessage: 'Short description',
      },
      'expensePolicy.label': {
        id: 'editCollective.menu.expenses',
        defaultMessage: 'Expenses Policy',
      },
      'expensePolicy.description': {
        id: 'collective.expensePolicy.description',
        defaultMessage:
          "It can be daunting to file an expense if you're not sure what's allowed. Provide a clear policy to guide expense submitters.",
      },
      'expensePolicy.placeholder': {
        id: 'collective.expensePolicy.placeholder',
        defaultMessage:
          'For example: what type of expenses will be approved, any limitations on amounts, what documentation is required, and who to contact with questions.',
      },
      'startsAt.label': {
        id: 'startDateAndTime',
        defaultMessage: 'start date and time',
      },
      'endsAt.label': {
        id: 'event.endsAt.label',
        defaultMessage: 'end date and time',
      },
      'image.label': { id: 'collective.image.label', defaultMessage: 'Avatar' },
      'backgroundImage.label': {
        id: 'collective.backgroundImage.label',
        defaultMessage: 'Cover image',
      },
      'website.label': {
        id: 'Fields.website',
        defaultMessage: 'Website',
      },
      'sendInvoiceByEmail.label': {
        id: 'collective.sendInvoiceByEmail.label',
        defaultMessage: 'Invoices',
      },
      'sendInvoiceByEmail.description': {
        id: 'collective.sendInvoiceByEmail.description',
        defaultMessage: 'Include a PDF of receipts with your monthly report email',
      },
      'application.label': {
        id: 'collective.application.label',
        defaultMessage: 'Open to Applications',
      },
      'application.description': {
        id: 'collective.application.description',
        defaultMessage: 'Enable new Collectives to apply to join your Fiscal Host',
      },
      'hostFeePercent.label': {
        id: 'HostFee',
        defaultMessage: 'Host fee',
      },
      'hostFeePercent.description': {
        id: 'collective.hostFeePercent.description',
        defaultMessage: 'Commission on financial contributions to Collectives you fiscally host.',
      },
      'location.label': {
        id: 'collective.location.label',
        defaultMessage: 'City',
      },
      'country.label': {
        id: 'collective.country.label',
        defaultMessage: 'Country',
      },
      'currency.label': {
        id: 'collective.currency.label',
        defaultMessage: 'Currency',
      },
      'currency.placeholder': {
        id: 'collective.currency.placeholder',
        defaultMessage: 'Select currency',
      },
      'address.label': {
        id: 'collective.address.label',
        defaultMessage: 'Address',
      },
      'VAT.label': {
        id: 'EditCollective.VAT',
        defaultMessage: 'VAT settings',
      },
      'VAT.description': {
        id: 'EditCollective.VAT.Description',
        defaultMessage: 'European Value Added Tax',
      },
      'VAT.None': {
        id: 'EditCollective.VAT.None',
        defaultMessage: 'Not subject to VAT',
      },
      'VAT.Host': {
        id: 'EditCollective.VAT.Host',
        defaultMessage: 'Use the host VAT settings',
      },
      'VAT.Own': {
        id: 'EditCollective.VAT.Own',
        defaultMessage: 'Use my own VAT number',
      },
      'VAT-number.label': {
        id: 'EditCollective.VATNumber',
        defaultMessage: 'VAT number',
      },
      'VAT-number.description': {
        id: 'EditCollective.VATNumber.Description',
        defaultMessage: 'Your European Value Added Tax (VAT) number',
      },
    });

    collective.backgroundImage = collective.backgroundImage || defaultBackgroundImage[collective.type];
  }

  getStateFromProps(props) {
    const collective = { ...(props.collective || {}) };

    collective.slug = collective.slug ? collective.slug.replace(/.*\//, '') : '';
    collective.tos = get(collective, 'settings.tos');
    collective.sendInvoiceByEmail = get(collective, 'settings.sendInvoiceByEmail');
    collective.application = get(collective, 'settings.apply');
    collective.markdown = get(collective, 'settings.markdown');

    const tiers = collective.tiers && collective.tiers.filter(tier => tier.type !== TierTypes.TICKET);
    const tickets = collective.tiers && collective.tiers.filter(tier => tier.type === TierTypes.TICKET);

    return {
      modified: false,
      collective,
      tiers: tiers.length === 0 ? [] : tiers,
      tickets: tickets.length === 0 ? [] : tickets,
    };
  }

  handleChange(fieldname, value) {
    this.setState(state => {
      const collective = { ...state.collective };

      // GraphQL schema has address embeded within location
      // mutation expects { location: { address: '' } }
      if (['address', 'country'].includes(fieldname)) {
        collective.location = collective.location || {};
        collective.location[fieldname] = value;
      } else if (fieldname === 'VAT') {
        set(collective, 'settings.VAT.type', value);
      } else if (fieldname === 'VAT-number') {
        set(collective, 'settings.VAT.number', value);
      } else if (fieldname === 'startsAt' && collective.type === CollectiveType.EVENT) {
        collective[fieldname] = value;
        const endsAt = collective.endsAt;
        if (!endsAt || new Date(endsAt) < new Date(value)) {
          let newEndDate = new Date(value);
          if (!endsAt) {
            newEndDate.setHours(newEndDate.getHours() + 2);
          } else {
            // https://github.com/opencollπective/opencollective/issues/1232
            const endsAtDate = new Date(endsAt);
            newEndDate = new Date(value);
            newEndDate.setHours(endsAtDate.getHours());
            newEndDate.setMinutes(endsAtDate.getMinutes());
          }
          const endsAtValue = newEndDate.toString();
          collective['endsAt'] = endsAtValue;
        }
      } else {
        collective[fieldname] = value;
      }

      return { collective, modified: true };
    });
  }

  async handleSubmit() {
    const collective = { ...this.state.collective };

    // Add Tiers and Tickets
    collective.tiers = [];
    if (find(this.state.tiers, 'name')) {
      collective.tiers = [...this.state.tiers];
    }
    if (find(this.state.tickets, 'name')) {
      collective.tiers = [...collective.tiers, ...this.state.tickets];
    }

    this.props.onSubmit(collective);

    this.setState({ modified: false });
  }

  getFieldDefaultValue(field) {
    if (field.defaultValue !== undefined) {
      return field.defaultValue;
    } else if (['address', 'country'].includes(field.name)) {
      return get(this.state.collective.location, field.name);
    }

    return this.state.collective[field.name];
  }

  getMenuSelectedSection(section) {
    if (['gift-cards-create', 'gift-cards-send', 'gift-cards'].includes(section)) {
      return EDIT_COLLECTIVE_SECTIONS.VIRTUAL_CARDS;
    } else {
      return section;
    }
  }

  renderSection(section) {
    const { collective, LoggedInUser } = this.props;

    switch (section) {
      case EDIT_COLLECTIVE_SECTIONS.INFO:
        return null;

      case EDIT_COLLECTIVE_SECTIONS.COLLECTIVE_GOALS:
        return <CollectiveGoals collective={collective} currency={collective.currency} />;

      case EDIT_COLLECTIVE_SECTIONS.CONNECTED_ACCOUNTS:
        return <ConnectedAccounts collective={collective} connectedAccounts={collective.connectedAccounts} />;

      case EDIT_COLLECTIVE_SECTIONS.UPDATES:
        return <Updates collective={collective} />;

      case EDIT_COLLECTIVE_SECTIONS.CONVERSATIONS:
        return <Conversations collective={collective} />;

      case EDIT_COLLECTIVE_SECTIONS.EXPENSES:
        return null;

      case EDIT_COLLECTIVE_SECTIONS.EXPORT:
        return <Export collective={collective} />;

      case EDIT_COLLECTIVE_SECTIONS.HOST:
        return (
          <Host collective={collective} LoggedInUser={LoggedInUser} editCollectiveMutation={this.props.onSubmit} />
        );

      case EDIT_COLLECTIVE_SECTIONS.MEMBERS:
        return <Members collective={collective} LoggedInUser={LoggedInUser} />;

      case EDIT_COLLECTIVE_SECTIONS.PAYMENT_METHODS:
        return <PaymentMethods collectiveSlug={collective.slug} />;

      case EDIT_COLLECTIVE_SECTIONS.TIERS:
        return (
          <Tiers
            title="Tiers"
            types={['TIER', 'MEMBERSHIP', 'SERVICE', 'PRODUCT', 'DONATION']}
            tiers={this.state.tiers}
            collective={collective}
            currency={collective.currency}
            onChange={tiers => this.setState({ tiers, modified: true })}
            defaultType="TIER"
          />
        );

      case EDIT_COLLECTIVE_SECTIONS.TICKETS:
        return (
          <Tickets
            title="Tickets"
            types={['TICKET']}
            tiers={this.state.tickets}
            collective={collective}
            currency={collective.currency}
            onChange={tickets => this.setState({ tickets, modified: true })}
            defaultType="TICKET"
          />
        );

      case EDIT_COLLECTIVE_SECTIONS.VIRTUAL_CARDS:
        return <VirtualCards collectiveId={collective.id} collectiveSlug={collective.slug} />;

      case 'gift-cards-create':
      case 'gift-cards-send':
        return (
          <Flex mt={3} flexDirection="column">
            <Container
              mb={5}
              pb={4}
              borderBottom="1px solid #E8E9EB"
              display="flex"
              justifyContent="space-between"
              alignItems="center"
              flexWrap="wrap"
            >
              <Link route="editCollective" params={{ slug: collective.slug, section: 'gift-cards' }}>
                <StyledButton>
                  <ArrowBack size="1em" />{' '}
                  <FormattedMessage id="virtualCards.returnToEdit" defaultMessage="Go back to gift cards list" />
                </StyledButton>
              </Link>

              <ExternalLink
                href="https://docs.opencollective.com/help/backers-and-sponsors/gift-cards#faq"
                openInNewTab
              >
                <InfoCircle size="1em" />
                &nbsp;
                <FormattedMessage id="Giftcard.learnMore" defaultMessage="Learn more about Gift Cards" />
              </ExternalLink>
            </Container>
            <CreateVirtualCardsForm
              collectiveId={collective.id}
              collectiveSlug={collective.slug}
              currency={collective.currency}
            />
          </Flex>
        );

      case EDIT_COLLECTIVE_SECTIONS.WEBHOOKS:
        return <Webhooks collectiveSlug={collective.slug} />;

      case EDIT_COLLECTIVE_SECTIONS.ADVANCED:
        return (
          <Box>
            {collective.type === CollectiveType.USER && <EditUserEmailForm />}
            {collective.type === CollectiveType.COLLECTIVE && (
              <EmptyBalance collective={collective} LoggedInUser={LoggedInUser} />
            )}
            <Archive collective={collective} />
            <Delete collective={collective} />
          </Box>
        );

      // Fiscal Hosts

      case EDIT_COLLECTIVE_SECTIONS.FISCAL_HOSTING:
        return <FiscalHosting collective={collective} LoggedInUser={LoggedInUser} />;

      case EDIT_COLLECTIVE_SECTIONS.HOST_PLAN:
        return <HostPlan collective={collective} />;

      case EDIT_COLLECTIVE_SECTIONS.EXPENSES_PAYOUTS:
        return null;

      case EDIT_COLLECTIVE_SECTIONS.INVOICES_RECEIPTS:
        return <InvoicesReceipts collective={collective} />;

      case EDIT_COLLECTIVE_SECTIONS.RECEIVING_MONEY:
        return <ReceivingMoney collective={collective} collectiveSlug={collective.slug} />;

      case EDIT_COLLECTIVE_SECTIONS.SENDING_MONEY:
        return <SendingMoney collective={collective}></SendingMoney>;

      default:
        return null;
    }
  }

  render() {
    const { collective, status, intl, router } = this.props;

    const section = get(router, 'query.section', 'info');

    const isNew = !(collective && collective.id);
    let submitBtnMessageId = isNew ? 'event.create.btn' : 'save';
    if (['loading', 'saved'].includes(status)) {
      submitBtnMessageId = status;
    }

    const isEvent = collective.type === CollectiveType.EVENT;
    const currencyOptions = Currency.map(c => ({ value: c, label: c }));
    const submitBtnLabel = this.messages[submitBtnMessageId] && intl.formatMessage(this.messages[submitBtnMessageId]);
    const defaultStartsAt = new Date();
    const type = collective.type.toLowerCase();
    defaultStartsAt.setHours(19);
    defaultStartsAt.setMinutes(0);

    this.fields = {
      info: [
        {
          name: 'name',
          placeholder: '',
          maxLength: 255,
        },
        {
          name: 'company',
          placeholder: '',
          maxLength: 255,
          when: () => collective.type === 'USER',
        },
        {
          name: 'description',
          type: 'text',
          maxLength: 255,
          placeholder: '',
        },
        {
          name: 'slug',
          pre: 'https://opencollective.com/',
          placeholder: '',
          when: () => collective.type !== CollectiveType.EVENT,
        },
        {
          name: 'twitterHandle',
          type: 'text',
          pre: 'https://twitter.com/',
          maxLength: 255,
          placeholder: '',
          label: 'Twitter',
          when: () => collective.type !== CollectiveType.EVENT,
        },
        {
          name: 'githubHandle',
          type: 'text',
          pre: 'https://github.com/',
          maxLength: 39,
          placeholder: '',
          label: 'Github',
          when: () => collective.type !== CollectiveType.EVENT,
        },
        {
          name: 'website',
          type: 'text',
          maxLength: 255,
          placeholder: '',
          when: () => collective.type !== CollectiveType.EVENT,
        },
        {
          name: 'address',
          placeholder: '',
          maxLength: 255,
          type: 'textarea',
          when: () => collective.type !== CollectiveType.EVENT,
        },
        {
          name: 'country',
          type: 'country',
          placeholder: 'Select country',
          when: () => collective.type !== CollectiveType.EVENT,
        },
        {
          name: 'startsAt',
          type: 'datetime',
          placeholder: '',
          defaultValue: collective.startsAt || defaultStartsAt,
          validate: date => {
            const yesterday = new Date();
            yesterday.setDate(yesterday.getDate() - 1);
            return date.isAfter(yesterday);
          },
          when: () => collective.type === CollectiveType.EVENT,
        },
        {
          name: 'endsAt',
          type: 'datetime',
          options: { timezone: collective.timezone },
          placeholder: '',
          validate: date => {
            const yesterday = new Date(collective.startsAt || defaultStartsAt);
            yesterday.setDate(yesterday.getDate() - 1);
            return date.isAfter(yesterday);
          },
          when: () => collective.type === CollectiveType.EVENT,
        },
        {
          name: 'timezone',
          type: 'TimezonePicker',
          when: () => collective.type === CollectiveType.EVENT,
        },
        {
          name: 'location',
          placeholder: '',
          type: 'location',
          when: () => collective.type === CollectiveType.EVENT,
        },
        {
          name: 'currency',
          type: 'select',
          defaultValue: get(this.state.collective, 'currency'),
          options: currencyOptions,
          when: () => {
            if (get(this.state.collective, 'isHost')) {
              return false;
            }
            if ([CollectiveType.ORGANIZATION, CollectiveType.USER].includes(get(this.state.collective, 'type'))) {
              return true;
            }
            return false;
          },
        },
        {
          name: 'VAT',
          type: 'select',
          defaultValue: get(this.state.collective, 'settings.VAT.type'),
          when: () => {
            if (this.state.collective.type !== 'COLLECTIVE') {
              return false;
            }

            const collectiveCountry = get(this.state.collective, 'location.country');
            const hostCountry = get(this.state.collective.host, 'location.country');
            return (
              (hostCountry && isMemberOfTheEuropeanUnion(hostCountry)) ||
              (collectiveCountry && isMemberOfTheEuropeanUnion(collectiveCountry))
            );
          },
          options: [
            {
              value: '',
              label: intl.formatMessage(this.messages['VAT.None']),
            },
            {
              value: VAT_OPTIONS.HOST,
              label: intl.formatMessage(this.messages['VAT.Host']),
            },
            {
              value: VAT_OPTIONS.OWN,
              label: intl.formatMessage(this.messages['VAT.Own']),
            },
          ],
        },
        {
          name: 'VAT-number',
          type: 'string',
          placeholder: 'FRXX999999999',
          defaultValue: get(this.state.collective, 'settings.VAT.number'),
          when: () => {
            if (collective.type === CollectiveType.EVENT) {
              return false;
            }

            if (this.state.collective.type === CollectiveType.COLLECTIVE) {
              // Collectives can set a VAT number if configured
              const collectiveCountry = get(this.state.collective, 'location.country');
              const hostCountry = get(this.state.collective.host, 'location.country');
              if (
                (hostCountry && isMemberOfTheEuropeanUnion(hostCountry)) ||
                (collectiveCountry && isMemberOfTheEuropeanUnion(collectiveCountry))
              ) {
                return get(this.state.collective, 'settings.VAT.type') === VAT_OPTIONS.OWN;
              }
            } else {
              // Organizations and users can set a VAT number if they're located in the EU
              const country = get(this.state.collective, 'location.country');
              return country && isMemberOfTheEuropeanUnion(country);
            }
          },
        },
        {
          name: 'tags',
          maxLength: 128,
          type: 'tags',
          placeholder: 'meetup, javascript',
          when: () => collective.type !== CollectiveType.EVENT,
        },
      ],
      expenses: [
        {
          name: 'expensePolicy',
          type: 'textarea',
        },
      ],
      'expenses-payouts': [
        {
          name: 'expensePolicy',
          type: 'textarea',
        },
      ],
      'fiscal-hosting': [
        {
          name: 'application',
          className: 'horizontal',
          type: 'switch',
          defaultValue: get(this.state.collective, 'settings.apply'),
          when: () => collective.isHost,
        },
        {
          name: 'hostFeePercent',
          type: 'number',
          className: 'horizontal',
          post: '%',
          defaultValue: get(this.state.collective, 'settings.hostFeePercent'),
          when: () => collective.isHost,
        },
        {
          name: 'tos',
          type: 'text',
          placeholder: '',
          className: 'horizontal',
          defaultValue: get(this.state.collective, 'settings.tos'),
          when: () => collective.isHost,
        },
      ],
      advanced: [
        {
          name: 'sendInvoiceByEmail',
          className: 'horizontal',
          type: 'switch',
          defaultValue: get(this.state.collective, 'settings.sendInvoiceByEmail'),
          when: () => section === 'advanced' && (collective.type === 'USER' || collective.type === 'ORGANIZATION'),
        },
      ],
    };

    Object.keys(this.fields).map(fieldname => {
      this.fields[fieldname] = this.fields[fieldname].map(field => {
        if (this.messages[`${field.name}.label`]) {
          field.label = intl.formatMessage(this.messages[`${field.name}.label`]);
        }
        if (this.messages[`${field.name}.description`]) {
          field.description = intl.formatMessage(this.messages[`${field.name}.description`], collective);
        }
        if (this.messages[`${field.name}.placeholder`]) {
          field.placeholder = intl.formatMessage(this.messages[`${field.name}.placeholder`]);
        }
        return field;
      });
    });

    const fields = (this.fields[section] || []).filter(field => !field.when || field.when());

    return (
      <div className="EditCollectiveForm">
        <style jsx>
          {`
            :global(.field) {
              margin: 1rem;
            }
            :global(label) {
              width: 150px;
              display: inline-block;
              vertical-align: top;
            }
            :global(input),
            select,
            :global(textarea) {
              width: 300px;
              font-size: 1.5rem;
            }

            .EditCollectiveForm :global(textarea[name='expensePolicy']) {
              height: 30rem;
            }

            .actions {
              margin: 5rem auto 1rem;
              text-align: center;
            }
            .backToProfile {
              font-size: 1.3rem;
              margin: 1rem;
            }
          `}
        </style>
        <style global jsx>
          {`
            section#location {
              margin-top: 0;
            }

            .image .InputTypeDropzone {
              width: 100px;
            }

            .backgroundImage-dropzone {
              max-width: 500px;
              overflow: hidden;
            }

            .user .image-dropzone {
              width: 64px;
              height: 64px;
              border-radius: 50%;
              overflow: hidden;
            }

            .menu {
              text-align: center;
              margin: 1rem 0 3rem 0;
            }
          `}
        </style>

        <Flex flexWrap="wrap">
          <Menu collective={collective} selectedSection={this.getMenuSelectedSection(section)} />
          <Flex flexDirection="column" css={{ flexGrow: 10, flexBasis: 600 }}>
            {section === EDIT_COLLECTIVE_SECTIONS.FISCAL_HOSTING && (
              <H3>
                <FormattedMessage id="editCollective.fiscalHosting" defaultMessage={'Fiscal Hosting'} />
              </H3>
            )}
            {section === EDIT_COLLECTIVE_SECTIONS.EXPENSES_PAYOUTS && (
              <H3>
                <FormattedMessage id="editCollective.expensesPayouts" defaultMessage={'Expenses & Payouts'} />
              </H3>
            )}
            {fields && fields.length > 0 && (
              <div className="FormInputs">
                <div className="inputs">
                  {fields.map(field => (
                    <InputField
                      key={field.name}
                      className={field.className}
                      defaultValue={this.getFieldDefaultValue(field)}
                      validate={field.validate}
                      ref={field.name}
                      name={field.name}
                      label={field.label}
                      description={field.description}
                      options={field.options}
                      placeholder={field.placeholder}
                      type={field.type}
                      pre={field.pre}
                      post={field.post}
                      context={this.state.collective}
                      onChange={value => this.handleChange(field.name, value)}
                    />
                  ))}
                </div>
              </div>
            )}

            {[EDIT_COLLECTIVE_SECTIONS.TIERS, EDIT_COLLECTIVE_SECTIONS.TICKETS].includes(section) &&
              this.renderSection(section)}

            {((fields && fields.length > 0) ||
              [EDIT_COLLECTIVE_SECTIONS.TIERS, EDIT_COLLECTIVE_SECTIONS.TICKETS].includes(section)) && (
              <div className="actions">
                <Button
                  bsStyle="primary"
                  type="submit"
                  onClick={this.handleSubmit}
                  disabled={status === 'loading' || !this.state.modified}
                >
                  {submitBtnLabel}
                </Button>

                <div className="backToProfile">
                  <Link
                    route={isEvent ? 'event' : 'collective'}
                    params={
                      isEvent
                        ? { parentCollectiveSlug: collective.parentCollective.slug, eventSlug: collective.slug }
                        : { slug: collective.slug }
                    }
                  >
                    <FormattedMessage
                      id="collective.edit.backToProfile"
                      defaultMessage="view {type} page"
                      values={{ type }}
                    />
                  </Link>
                </div>
              </div>
            )}

            {![EDIT_COLLECTIVE_SECTIONS.TIERS, EDIT_COLLECTIVE_SECTIONS.TICKETS].includes(section) &&
              this.renderSection(section)}
          </Flex>
        </Flex>
      </div>
    );
  }
}

export default withRouter(injectIntl(EditCollectiveForm));<|MERGE_RESOLUTION|>--- conflicted
+++ resolved
@@ -3,13 +3,8 @@
 import { withRouter } from 'next/router';
 import { ArrowBack } from '@styled-icons/material/ArrowBack';
 import { get, set, find } from 'lodash';
-<<<<<<< HEAD
-import { Flex, Box } from '@rebass/grid';
 import { H3 } from '../Text';
-=======
 import { Flex, Box } from '../Grid';
-import { H3, H4, P } from '../Text';
->>>>>>> eeb478fb
 import { Button } from 'react-bootstrap';
 import { FormattedMessage, defineMessages, injectIntl } from 'react-intl';
 import { isMemberOfTheEuropeanUnion } from '@opencollective/taxes';
