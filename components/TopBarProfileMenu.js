import React from 'react';
import PropTypes from 'prop-types';
import { ChevronDown } from '@styled-icons/boxicons-regular/ChevronDown';
import { Settings } from '@styled-icons/feather/Settings';
import { get, uniqBy } from 'lodash';
import { defineMessages, FormattedMessage, injectIntl } from 'react-intl';

import { getFromLocalStorage, LOCAL_STORAGE_KEYS } from '../lib/local-storage';
import { capitalize, formatCurrency } from '../lib/utils';
import { Link } from '../server/pages';

import Avatar from './Avatar';
import Container from './Container';
import { Box, Flex } from './Grid';
import Hide from './Hide';
import ListItem from './ListItem';
import LoginBtn from './LoginBtn';
<<<<<<< HEAD
import StyledRoundButton from './StyledRoundButton';
import { Plus } from '@styled-icons/boxicons-regular';
import StyledHr from './StyledHr';
import styled from 'styled-components';
=======
import StyledLink from './StyledLink';
import { P } from './Text';
import { withUser } from './UserProvider';
>>>>>>> 7845a525

class TopBarProfileMenu extends React.Component {
  static propTypes = {
    LoggedInUser: PropTypes.object,
    intl: PropTypes.object.isRequired,
    logout: PropTypes.func,
    loadingLoggedInUser: PropTypes.bool,
  };

  constructor(props) {
    super(props);
    this.state = { showProfileMenu: false, loading: true };
    this.messages = defineMessages({
      'tooltip.balance': {
        id: 'profilemenu.memberships.tooltip.balance',
        defaultMessage: 'Balance {balance}',
      },
      'tooltip.pendingExpenses': {
        id: 'profilemenu.memberships.tooltip.pendingExpenses',
        defaultMessage: '{n} pending expenses',
      },
      'menu.transactions': {
        id: 'menu.transactions',
        defaultMessage: 'transactions',
      },
      'menu.applications': {
        id: 'menu.applications',
        defaultMessage: 'applications',
      },
      settings: {
        id: 'Settings',
        defaultMessage: 'Settings',
      },
    });
  }

  componentDidMount() {
    document.addEventListener('click', this.onClickOutside);
    if (!getFromLocalStorage(LOCAL_STORAGE_KEYS.ACCESS_TOKEN)) {
      this.setState({ loading: false });
    }
  }

  componentWillUnmount() {
    document.removeEventListener('click', this.onClickOutside);
  }

  logout = () => {
    this.setState({ showProfileMenu: false, status: 'loggingout' });
    this.props.logout();
    this.setState({ status: 'loggedout' });
  };

  onClickOutside = () => {
    this.setState({ showProfileMenu: false });
  };

  toggleProfileMenu = e => {
    this.setState({ showProfileMenu: !this.state.showProfileMenu });
    // don't propagate to onClickOutside
    e.nativeEvent.stopImmediatePropagation();
  };

  tooltip(membership) {
    const { intl } = this.props;
    const { collective } = membership;
    const balance = get(collective, 'stats.balance');
    let str = intl.formatMessage(this.messages['tooltip.balance'], {
      balance: formatCurrency(balance, collective.currency),
    });
    const pendingExpenses = get(collective, 'stats.expenses.pending');
    if (pendingExpenses > 0) {
      str += ` - ${intl.formatMessage(this.messages['tooltip.pendingExpenses'], { n: pendingExpenses })}`;
    }
    return str;
  }

  renderMembershipLine = membership => {
    const { intl, LoggedInUser } = this.props;
    const isAdmin = LoggedInUser && LoggedInUser.canEditCollective(membership.collective);
    const SettingsCogContainer = styled(Settings)`
      @media (min-width: 420px) {
        opacity: 0;
        :hover {
          opacity: 1;
        }
      }
    `;

    return (
      <ListItem
        key={`LoggedInMenu-Collective-${get(membership, 'collective.slug')}`}
        py={1}
        display="flex"
        justifyContent="space-between"
        alignItems="center"
      >
        <Link route={`/${get(membership, 'collective.slug')}`} passHref>
          <StyledLink
            title={this.tooltip(membership)}
            color="black.700"
            fontSize="1.2rem"
            fontFamily="montserratlight, arial"
            fontWeight="400"
            truncateOverflow
            maxWidth="90%"
          >
            <Flex alignItems="center">
              <Avatar collective={get(membership, 'collective')} radius="2.8rem" mr={2} />
              <P fontSize="Caption" truncateOverflow>
                {get(membership, 'collective.name')}
              </P>
            </Flex>
          </StyledLink>
        </Link>
        {isAdmin && (
          <Link route="editCollective" params={{ slug: membership.collective.slug }} passHref>
            <StyledLink color="black.500" title={intl.formatMessage(this.messages.settings)}>
              <SettingsCogContainer size="1.2em" />
            </StyledLink>
          </Link>
        )}
      </ListItem>
    );
  };

  renderProfileMenu() {
    const { LoggedInUser, intl } = this.props;

    const memberships = uniqBy(
      LoggedInUser.memberOf.filter(m => m.role !== 'BACKER'),
      m => m.collective.id,
    );

    const incognitoProfileMembership = memberships.find(m => m.collective.isIncognito);

    const collectives = memberships
      .filter(m => m.collective.type === 'COLLECTIVE')
      .sort((a, b) => {
        return a.collective.slug.localeCompare(b.collective.slug);
      });

    const orgs = memberships
      .filter(m => m.collective.type === 'ORGANIZATION')
      .sort((a, b) => {
        return a.collective.slug.localeCompare(b.collective.slug);
      });

    return (
      <Container
        bg="white.full"
        border="1px solid rgba(18,19,20,0.12)"
        borderRadius="12px"
        boxShadow="0 4px 8px 0 rgba(61,82,102,0.08)"
        minWidth="170px"
        maxWidth="500px"
        position="absolute"
        right={16}
        top={75}
        width="max-content"
        zIndex={3000}
        data-cy="user-menu"
      >
        <Flex flexWrap="wrap">
          <Box order={[2, 2, 1]} width={[1, 1, 1 / 2]} p={[3]} bg="#F7F8FA">
            <Hide xs sm>
              <Avatar collective={get(LoggedInUser, 'collective')} radius="3rem" mr={2} />
              <P mt={2} color="#313233" fontWeight="500">
                {LoggedInUser.collective.name}
              </P>
              <P mt={2} mb={5} color="#9D9FA3">
                {LoggedInUser.email}
              </P>
            </Hide>
            <P
              color="#B4BBBF"
              fontFamily="montserratlight, arial"
              fontSize="1rem"
              fontWeight="400"
              letterSpacing="1px"
              textTransform="uppercase"
            >
              <FormattedMessage id="menu.myAccount" defaultMessage="My account" />
            </P>
            <Box as="ul" p={0} my={2}>
              <ListItem py={1}>
                <Link route="collective" params={{ slug: LoggedInUser.username }} passHref>
                  <StyledLink color="#494D52" fontSize="1.2rem" fontFamily="montserratlight, arial">
                    <FormattedMessage id="menu.profile" defaultMessage="Profile" />
                  </StyledLink>
                </Link>
              </ListItem>
              {incognitoProfileMembership && (
                <ListItem py={1}>
                  <Link
                    route="subscriptions"
                    params={{ collectiveSlug: incognitoProfileMembership.collective.slug }}
                    passHref
                  >
                    <StyledLink color="#494D52" fontSize="1.2rem" fontFamily="montserratlight, arial">
                      <FormattedMessage
                        id="menu.incognitoProfileSubscriptions"
                        defaultMessage="Manage incognito Contributions"
                      />
                    </StyledLink>
                  </Link>
                </ListItem>
              )}
              <ListItem py={1}>
                <Link route="subscriptions" params={{ collectiveSlug: LoggedInUser.username }} passHref>
                  <StyledLink color="#494D52" fontSize="1.2rem" fontFamily="montserratlight, arial">
                    <FormattedMessage id="menu.subscriptions" defaultMessage="Manage Contributions" />
                  </StyledLink>
                </Link>
              </ListItem>
              <ListItem py={1}>
                <Link route="transactions" params={{ collectiveSlug: LoggedInUser.username }} passHref>
                  <StyledLink color="#494D52" fontSize="1.2rem" fontFamily="montserratlight, arial">
                    {capitalize(intl.formatMessage(this.messages['menu.transactions']))}
                  </StyledLink>
                </Link>
              </ListItem>
              <ListItem py={1}>
                <Link route="applications" passHref>
                  <StyledLink color="#494D52" fontSize="1.2rem" fontFamily="montserratlight, arial">
                    {capitalize(intl.formatMessage(this.messages['menu.applications']))}
                  </StyledLink>
                </Link>
              </ListItem>
              <ListItem py={1}>
                <StyledLink
                  color="#494D52"
                  fontSize="1.2rem"
                  fontFamily="montserratlight, arial"
                  href="https://docs.opencollective.com"
                >
                  <FormattedMessage id="menu.help" defaultMessage="Help" />
                </StyledLink>
              </ListItem>
              <ListItem py={1}>
                <StyledLink
                  data-cy="logout"
                  color="#494D52"
                  fontSize="1.2rem"
                  fontFamily="montserratlight, arial"
                  onClick={this.logout}
                >
                  <FormattedMessage id="menu.logout" defaultMessage="Log out" />
                </StyledLink>
              </ListItem>
            </Box>
          </Box>
          <Box order={[1, 1, 2]} width={[1, 1, 1 / 2]} p={3} maxHeight="400px" overflow="scroll">
            <Flex alignItems="center">
              <P
                color="#4E5052"
                fontFamily="montserratlight, arial"
                fontSize="1rem"
                fontWeight="600"
                letterSpacing="1px"
                pr={2}
                textTransform="uppercase"
                whiteSpace="nowrap"
              >
                <FormattedMessage id="collective" defaultMessage="my collectives" />
              </P>
              <StyledHr flex="1" borderStyle="solid" borderColor="#DCDEE0" />
              <StyledRoundButton ml={2} size={24} color="#C4C7CC">
                <Link route="/create" passHref>
                  <Plus size={12} color="#76777A" />
                </Link>
              </StyledRoundButton>
            </Flex>
            <Box as="ul" p={0} my={2}>
              {collectives.map(this.renderMembershipLine)}
            </Box>
            {collectives.length === 0 && (
              <Box my={2}>
                <P color="#9399A3" fontSize="1rem" letterSpacing="0.5px">
                  <em>
                    <FormattedMessage id="menu.collective.none" defaultMessage="No collectives yet" />
                  </em>
                </P>
              </Box>
            )}
            <Flex alignItems="center" mt={3}>
              <P
                color="#4E5052"
                fontFamily="montserratlight, arial"
                fontSize="1rem"
                fontWeight="600"
                letterSpacing="1px"
                pr={2}
                textTransform="uppercase"
                whiteSpace="nowrap"
              >
                <FormattedMessage id="organization" defaultMessage="my organizations" />
              </P>
              <StyledHr flex="1" borderStyle="solid" borderColor="#DCDEE0" />
              <StyledRoundButton ml={2} size={24} color="#C4C7CC">
                <Link route="/organizations/new" passHref>
                  <Plus size={12} color="#76777A" />
                </Link>
              </StyledRoundButton>
            </Flex>
            <Box as="ul" p={0} my={2}>
              {orgs.map(this.renderMembershipLine)}
            </Box>
            {orgs.length === 0 && (
              <Box my={2}>
                <P color="#9399A3" fontSize="1rem" letterSpacing="0.5px">
                  <em>
                    <FormattedMessage id="menu.organizations.none" defaultMessage="No organizations yet" />
                  </em>
                </P>
              </Box>
            )}
          </Box>
        </Flex>
      </Container>
    );
  }

  renderLoggedInUser() {
    const { showProfileMenu } = this.state;
    const { LoggedInUser } = this.props;

    return (
      <Flex alignItems="center" onClick={this.toggleProfileMenu} data-cy="user-menu-trigger">
        <Avatar collective={get(LoggedInUser, 'collective')} radius="3rem" mr={2} />
        <Hide xs sm>
          <P
            color="#46b0ed"
            display="inline-block"
            fontSize="1.2rem"
            fontWeight="bold"
            letterSpacing="1px"
            mx={2}
            className="LoginTopBarProfileButton-name"
            cursor="pointer"
            data-cy="topbar-login-username"
          >
            {LoggedInUser.username}
          </P>
        </Hide>
        <ChevronDown color="#46b0ed" size="1.5em" cursor="pointer" />
        {showProfileMenu && this.renderProfileMenu()}
      </Flex>
    );
  }

  render() {
    const { loading } = this.state;
    const { LoggedInUser, loadingLoggedInUser } = this.props;

    let status;
    if (this.state.status) {
      status = this.state.status;
    } else if ((loading || loadingLoggedInUser) && typeof LoggedInUser === 'undefined') {
      status = 'loading';
    } else if (!LoggedInUser) {
      status = 'loggedout';
    } else {
      status = 'loggedin';
    }

    return (
      <div className="LoginTopBarProfileButton">
        {status === 'loading' && (
          <P color="#D5DAE0" fontSize="1.4rem" px={3} py={2} display="inline-block">
            <FormattedMessage id="loading" defaultMessage="loading" />
            &hellip;
          </P>
        )}

        {status === 'loggingout' && (
          <P color="#D5DAE0" fontSize="1.4rem" px={3} py={2} display="inline-block">
            <FormattedMessage id="loggingout" defaultMessage="logging out" />
            &hellip;
          </P>
        )}

        {status === 'loggedout' && <LoginBtn />}

        {status === 'loggedin' && this.renderLoggedInUser()}
      </div>
    );
  }
}

export default injectIntl(withUser(TopBarProfileMenu));<|MERGE_RESOLUTION|>--- conflicted
+++ resolved
@@ -15,16 +15,13 @@
 import Hide from './Hide';
 import ListItem from './ListItem';
 import LoginBtn from './LoginBtn';
-<<<<<<< HEAD
+import StyledLink from './StyledLink';
+import { P } from './Text';
+import { withUser } from './UserProvider';
 import StyledRoundButton from './StyledRoundButton';
 import { Plus } from '@styled-icons/boxicons-regular';
 import StyledHr from './StyledHr';
 import styled from 'styled-components';
-=======
-import StyledLink from './StyledLink';
-import { P } from './Text';
-import { withUser } from './UserProvider';
->>>>>>> 7845a525
 
 class TopBarProfileMenu extends React.Component {
   static propTypes = {
